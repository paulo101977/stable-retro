**Status:** Maintenance (expect bug fixes and minor updates)

# Gym Retro

Gym Retro is a wrapper for video game emulator cores using the Libretro API to turn them into Gym environments.
It includes support for several classic game consoles and a dataset of different games.

Supported platforms:

- Windows 7, 8, 10
- macOS 10.12 (Sierra), 10.13 (High Sierra), 10.14 (Mojave)
<<<<<<< HEAD
- Linux (manylinux)
=======
- Linux (manylinux1)
>>>>>>> 60bec71f

Supported Pythons:

- 3.5
- 3.6
- 3.7

Each game has files listing memory locations for in-game variables, reward functions based on those variables, episode end conditions, savestates at the beginning of levels and a file containing hashes of ROMs that work with these files.
Please note that ROMs are not included and you must obtain them yourself.
Most ROM hashes are sourced from their respective No-Intro SHA-1 sums.

Supported emulated systems:

- Atari
	- Atari2600 (via Stella)
- NEC
	- TurboGrafx-16/PC Engine (via Mednafen/Beetle PCE Fast)
- Nintendo
	- Game Boy/Game Boy Color (via gambatte)
	- Game Boy Advance (via mGBA)
	- Nintendo Entertainment System (via FCEUmm)
	- Super Nintendo Entertainment System (via Snes9x)
- Sega
	- GameGear (via Genesis Plus GX)
	- Genesis/Mega Drive (via Genesis Plus GX)
	- Master System (via Genesis Plus GX)

See [LICENSES.md](LICENSES.md) for information on the licenses of the individual cores.

# Installation

Gym Retro requires one of the supported versions of Python. Please make sure to install the appropriate distribution for your OS beforehand. Please note that due to compatibility issues with some of the cores, 32-bit operating systems are not supported.

```sh
pip3 install gym-retro
```

See the section [Install Retro from source](#install-retro-from-source) if you want to build gym-retro yourself (this is generally not necessary).

# Use With Gym

```python
import retro
env = retro.make(game='AirStriker-Genesis')
```

# Environments

What environments are there?  Note that this will display all defined environments, even ones for which ROMs are missing.

```python
import retro
retro.data.list_games()
```

What initial states are there?

```python
import retro
for game in retro.data.list_games():
    print(game, retro.data.list_states(game))
```

# Replay files

You can create and view replay files using the UI (Game > Play Movie...).  If you want to manage replay files in a script it looks like this:

## Record

```python
import retro

env = retro.make(game='AirStriker-Genesis', record='.')
env.reset()
while True:
    _obs, _rew, done, _info = env.step(env.action_space.sample())
    if done:
        break
```

## Playback

```python
import retro

movie = retro.Movie('AirStriker-Genesis-Level1-000000.bk2')
movie.step()

env = retro.make(game=movie.get_game(), state=None, use_restricted_actions=retro.Actions.ALL, players=movie.players)
env.initial_state = movie.get_state()
env.reset()

while movie.step():
    keys = []
    for p in range(movie.players):
        for i in range(env.num_buttons):
            keys.append(movie.get_key(i, p))
    _obs, _rew, _done, _info = env.step(keys)
```

## Render to Video

This requires ffmpeg to be installed and writes the output to the directory that the input file is located in.

```python
python -m retro.scripts.playback_movie AirStriker-Genesis-Level1-000000.bk2
```

# Integration User Interface

The integration UI helps you easily find variables and see what is going on with the reward function.  Binaries for this are not currently available, so you'll have to build this from source, see [Install Retro UI from source](#install-retro-ui-from-source).

# Development

## Install Retro from source

Building Gym Retro requires at least either gcc 5 or clang 3.4.

### Prerequisites

To build Gym Retro you must first install CMake.
You can do this either through your package manager, download from the [official site](https://cmake.org/download/) or `pip3 install cmake`.
If you're using the official installer on Windows, make sure to tell CMake to add itself to the system PATH.

### Mac prerequisites

Since LuaJIT does not work properly on macOS you must first install Lua 5.1 from homebrew:

```sh
brew install pkg-config lua@5.1
```

### Windows prerequisites

If you are not on Windows, please skip to the next section.
Otherwise, you will also need to download and install [Git](https://git-scm.com/downloads) and [MSYS2](http://www.msys2.org) x86_64.
When you install git, choose to use Git from the Windows Command Prompt.

After you have installed msys2 open an MSYS2 MinGW 64-bit prompt (under Start > MSYS2 64bit)  and run this command:

```sh
pacman -Sy make mingw-w64-x86_64-gcc
```

Once that's done, close the prompt and open a Git CMD prompt (under Start > Git) and run these commands.
If you installed MSYS2 into an alternate directory please use that instead of C:\msys64 in the command.

```sh
path %PATH%;C:\msys64\mingw64\bin;C:\msys64\usr\bin
set MSYSTEM=MINGW64
```

Then in the same prompt, without closing it first, continue with the steps in the next section.
If you close the prompt you will need to rerun the last commands before you can rebuild.

### Building

```sh
git clone --recursive https://github.com/openai/retro.git gym-retro
cd gym-retro
pip3 install -e .
```

### Updating submodules

When doing a `git pull` sometimes submodules will be updated. Usually this should be handled automatically, but in case of errors this can be quickly fixed by running the following steps before rebuilding:

```sh
git submodule deinit -f --all
rm -rf .git/modules
git submodule update --init
```

## Install Retro UI from source

First make sure you can install Retro from source, after that follow the instructions for your platform:

### macOS

Note that for Mojave (10.14) you may need to install `/Library/Developer/CommandLineTools/Packages/macOS_SDK_headers_for_macOS_10.14.pkg`

```sh
brew install pkg-config capnp lua@5.1 qt5
cmake . -DCMAKE_PREFIX_PATH=/usr/local/opt/qt -DBUILD_UI=ON -UPYLIB_DIRECTORY
make -j$(sysctl hw.ncpu | cut -d: -f2)
open "Gym Retro Integration.app"
```

### Linux

```sh
sudo apt-get install capnproto libcapnp-dev libqt5opengl5-dev qtbase5-dev
cmake . -DBUILD_UI=ON -UPYLIB_DIRECTORY
make -j$(grep -c ^processor /proc/cpuinfo)
./gym-retro-integration
```

### Windows

Building from source on Windows is currently difficult to configure. Docker containers for cross-compiling are available at [openai/travis-build](https://hub.docker.com/r/openai/travis-build/).

# Changelog

[See CHANGES.md](CHANGES.md)

# Example scripts

In the `examples` directory there are example scripts.

1. `random_agent.py`, loads up a given game and state file and picks random actions every step. It will print the current reward and will exit when the scenario is done. Note that it will throw an exception if no reward or scenario data is defined for that game. This script is useful to see if a scenario is properly set up and that the reward function isn't too generous.

# Add new ROMs

- We prefer the USA version of ROMs denoted by one of `(USA)`, `(USA, Europe)`, `(Japan, USA)`, etc.
- If the ROM has a `.bin` extension, rename it to have the [correct extension for that system](#rom-extensions).
- Use the Gym Retro Integration application and select the Integrate option from the File menu to begin working on integrating it.

# File formats

There are a handful of distinct file formats used.

<a name="rom-extensions"></a>
## ROMs

ROM files contain the game itself. Each system has a unique file extension to denote which system a given ROM runs on:

- `.md`: Sega Genesis (also known as Mega Drive)
- `.sfc`: Super Nintendo Entertainment System (also known as Super Famicom)
- `.nes`: Nintendo Entertainment System (also known as Famicom)
- `.a26`: Atari 2600
- `.gb`: Nintendo Game Boy
- `.gba`: Nintendo Game Boy Advance
- `.gbc`: Nintendo Game Boy Color
- `.gg`: Sega Game Gear
- `.pce`: NEC TurboGrafx-16 (also known as PC Engine)
- `.sms`: Sega Master System

Sometimes ROMs from these systems use different extensions, e.g. `.gen` for Genesis, `.bin` for Atari, etc. Please rename the ROMs to use the aforementioned extensions in these cases.
 
You can import your ROMs using [`retro.import`](https://github.com/openai/retro/blob/master/scripts/import.py). 

```sh
python3 -m retro.import /path/to/your/ROMs/directory/
```


The following non-commercial ROMs are included with Gym Retro for testing purposes:

- [the 128 sine-dot](http://www.pouet.net/prod.php?which=2762) by Anthrox
- [Sega Tween](https://pdroms.de/files/gamegear/sega-tween) by Ben Ryves
- [Happy 10!](http://www.pouet.net/prod.php?which=52716) by Blind IO
- [512-Colour Test Demo](https://pdroms.de/files/pcengine/512-colour-test-demo) by Chris Covell
- [Dekadrive](http://www.pouet.net/prod.php?which=67142) by Dekadence
- [Automaton](https://pdroms.de/files/atari2600/automaton-minigame-compo-2003) by Derek Ledbetter
- [Fire](http://privat.bahnhof.se/wb800787/gb/demo/64/) by dox
- [FamiCON intro](http://www.pouet.net/prod.php?which=53497) by dr88
- [Airstriker](https://pdroms.de/genesis/airstriker-v1-50-genesis-game) by Electrokinesis
- [Lost Marbles](https://pdroms.de/files/gameboyadvance/lost-marbles) by Vantage

## States

Emulation allows the entire state of a video game system to be stored to disk and restored. These files are specific to the emulator, but always end with `.state`. These are identical to the versions used in the standalone versions of the emulators but gzipped.

## Game information manifest (`data.json`)

Information about the inner workings of games are stored alongside the ROM in a file named `data.json`. This JSON file documents "ground truth" information about a game, including the locations and formats of variables in memory. These manifests are separated into sections, although only one section currently is defined:

### `info` section

The `info` section of the manifest lists game variables' memory addresses. Each entry in the `info` section consists of a key naming the memory address and the following values:

- `address`: The address into a RAM array of the first byte of the variable.
- `type`: A type descriptor for this variable. See the above addendum for the format of this value.

The following manifest shows an example of a game that has one variable, `score`, located at byte 128 that is 4 bytes wide in unsigned big endian format:

```json
{
	"info": {
		"score": {
			"address": 128,
			"type": ">u4"
		}
	}
}
```

### Addendum: Types

The types consist of three parts, in order:

- Endianness
- Format
- Bytes

Endianness refers to the order of the bytes in memory.
For example, take the hex string `0x01020304`, which can be stored many ways:

 - Big endian: `0x01 0x02 0x03 0x04`
 - Little endian: `0x04 0x03 0x02 0x01`
 - Middle endian (big outside/little inside): `0x02 0x01 0x04 0x03`
 - Middle endian (little outside/big inside): `0x03 0x04 0x01 0x02`

The following sigils correspond to the endiannesses:

 - `<`: Little
 - `>`: Big
 - `><`: Middle (big/little)
 - `<>`: Middle (little/big)
 - `=`: Native (little on most computers)
 - `>=`: Middle (big/native)
 - `<=`: Middle (little/native)
 - `|`: Don't care (only useful for single-byte values)

_NB_: Middle endian is very rare, but some systems store 16-bit values in
    native endian and 32-bit values as two 16-bit values in big endian order.
    One such example is the emulator Genesis Plus GX. Thus, on a big endian
    system the format appears to be `=u4` (aka `>u4`) when it appears as `>=u4`
    on little endian systems. As such some data may require manual grooming.

Format refers to how in memory a value is stored.
For example, take the hex byte `0x81`. It could mean three things in decimal:

 - Unsigned: 129
 - Signed: -127
 - Binary-coded decimal: 81
 - Low-nybble Binary-coded decimal: 1
NB: The nybbles `0xA` - `0xF` cannot occur in binary-coded decimal.

The following characters correspond to formats:

 - `i`: Signed
 - `u`: Unsigned
 - `d`: Binary-coded Decimal
 - `n`: Low-nybble Binary-coded Decimal

Finally, the last piece refers to how many bytes a value occupies in memory.
Ideally, this should be a power of two, e.g. 1, 2, 4, 8, etc., however non-power of two values are used by some games (e.g. the score in Super Mario Bros. is 6 bytes long), so non-power of two variables are supported.

_NB_: Native endian and middle endian don't work with non-power of two sizes or sizes less than 4 bytes. Currently only 4-byte middle endian is properly supported.

Some examples follow:

 - `<u2`: Little endian two-byte unsigned value
   (i.e. `0x0102` -> `0x02 0x01`)
 - `<>u4`: Middle endian (little/big) four-byte unsigned value
   (i.e. `0x01020304` -> `0x03 0x04 0x01 0x02`)
 - `>d2`: Big endian two-byte binary-coded decimal value
   (i.e. `1234` -> `0x12 0x34`)
 - `|u1`: Single unsigned byte
 - `<u3`: Non-power of two bytes
   (i.e. `0x010203` -> `0x03 0x02 0x1`)
 - =n2: Native endian two-byte low-nybble binary-coded decimal value
   (i.e. `12` -> `0x01 0x02` on Intel and most ARM CPUs, `0x02 0x01` on PowerPC CPUs)

Some non-examples:

 - `|i2`: Valid but not recommended: Two signed bytes, order undefined
 - `<u1`: Valid but not recommended: One byte has no order
 - `?u4`: Invalid: undefined endianness
 - `>q2`: Invalid: undefined format
 - `=i0`: Invalid: zero bytes
 - `><u3`: Invalid: Non-power of two middle endian bytes
 - `<=u2`: Invalid: Middle endian does not make sense for two byte values

## Scenario information (`scenario.json`)

Information pertaining to reward functions and done conditions can either be specified by manually overriding functions in `retro.RetroEnv` or can be done by writing a scenario file. Scenario files contain information that is used to compute the reward function and done condition from variables defined in the information manifest. Each variable specified in the scenario file is multiplied by a `reward` value if positive and a `penalty` value if negative and then summed up to create the reward for that step. Similarly, states of these variables can be checked to see if the game is over. By default the scenario file will be loaded from `scenario.json`, but alternative scenario files can be specified in the `retro.RetroEnv` constructor.

Scenario files are again JSON and specified with the following sections:

### `reward` section

The `reward` section used to calculate the reward function, and it split into the following subsections:

#### `variables` subsection

The `variables` subsection is used for defining how to calculate the reward function from the current state of memory. For each variable in the `variables` section, a value is calculated, multiplied by a coefficient, then added to the reward function for this step. How a value is extracted is specified by the `op`/`measurement`/`reference` values (see the addendum below on operations for the meanings of these). The default `measurement` is `delta`. There is no default `op`, and by default the value is passed through raw.

- `reward`: A coefficient multiplied by the value when the value is positive.
- `penalty`: A coefficient multiplied by the value when the value is negative.

_NB_: A negative `penalty` would imply addition to the reward function instead of subtraction as the value to be multiplied by the coefficient is negative.

#### `time` subsection

The `time` subsection is used for creating rewards based off of how many steps are taken. Two values can be specified:

- `reward`: A value to be added to the reward function every step.
- `penalty`: A value to be subtracted from the reward function every step.

### `done` section

The `done` section is used to calculate if the end of a game has been reached. At the top level the following property is available:

- `condition`: Specifies how the `done` conditions should be combined
  - `any`: Any of the conditions in the `done` section is fulfilled. This is the default.
  - `all`: All of the conditions in the `done` section are fulfilled.

Currently it has one subsection:

#### `variables` subsection

The `variables` subsection specifies how to calculate the done condition from the current state of memory. Each variable in the `variables` subsection is extracted per the `op`/`measurement`/`reference` values (see the addendum below on operations for the meanings of these). The default `measurement` is `absolute`. There is no default `op`, and by default the value is ignored.

### Addendum: Operations

Games can store information in memory in many various ways, and as such the specific information needed can vary in form too. The basic premise is that once a raw value is extracted from memory an operation may be defined to transform it to a useful form. Furthermore, we may want raw values in a given step or the deltas between two steps. Thus three properties are defined:

- `measurement`: The method used for extracting the raw value. May be `absolute` for the current value and `delta` for the difference between the current and previous value. The default varies based on context.
- `op`: The specific operation to apply to this value. Valid operations are defined below.
- `reference`: The reference value for an operation, if needed.

The following operations are defined:

- `nonzero`: Returns 0 if the value is 0, 1 otherwise.
- `zero`: Returns 1 if the value is 0, 0 otherwise.
- `positive`: Returns 1 if the value is positive, 0 otherwise.
- `negative`: Returns 1 if the value is negative, 0 otherwise.
- `sign`: Returns 1 if the value is positive, -1 if the value is negative, 0 otherwise.
- `equal`: Returns 1 if the value is equal to the `reference` value, 0 otherwise.
- `not-equal`: Returns 1 if the value is not equal to the `reference` value, 0 otherwise.
- `less-than`: Returns 1 if the value is less than the `reference` value, 0 otherwise.
- `greater-than`: Returns 1 if the value is greater than the `reference` value, 0 otherwise.
- `less-or-equal`: Returns 1 if the value is less than or equal to the `reference` value, 0 otherwise.
- `greater-or-equal`: Returns 1 if the value is greater than or equal to the `reference` value, 0 otherwise.<|MERGE_RESOLUTION|>--- conflicted
+++ resolved
@@ -9,11 +9,7 @@
 
 - Windows 7, 8, 10
 - macOS 10.12 (Sierra), 10.13 (High Sierra), 10.14 (Mojave)
-<<<<<<< HEAD
-- Linux (manylinux)
-=======
 - Linux (manylinux1)
->>>>>>> 60bec71f
 
 Supported Pythons:
 
